package com.squareup.spoon;

import com.android.ddmlib.AndroidDebugBridge;
import com.android.ddmlib.testrunner.IRemoteAndroidTestRunner;
import com.android.ddmlib.testrunner.ITestRunListener;
import com.beust.jcommander.IStringConverter;
import com.beust.jcommander.JCommander;
import com.beust.jcommander.Parameter;
import com.beust.jcommander.ParameterException;
import com.google.common.base.Strings;
import com.google.common.collect.ImmutableSet;
import com.squareup.spoon.html.HtmlRenderer;
import java.io.File;
import java.io.IOException;
import java.util.ArrayList;
import java.util.Collections;
import java.util.List;
import java.util.HashSet;
import java.util.LinkedHashSet;
import java.util.Set;
import java.util.concurrent.CountDownLatch;
import java.util.concurrent.ExecutorService;
import java.util.concurrent.Executors;
import org.apache.commons.io.FileUtils;

import static com.google.common.base.Preconditions.checkArgument;
import static com.google.common.base.Preconditions.checkNotNull;
import static com.squareup.spoon.DeviceTestResult.Status;
import static com.squareup.spoon.SpoonInstrumentationInfo.parseFromFile;
import static com.squareup.spoon.SpoonLogger.logDebug;
import static com.squareup.spoon.SpoonLogger.logInfo;
import static java.util.Collections.synchronizedSet;

/** Represents a collection of devices and the test configuration to be executed. */
public final class SpoonRunner {
  private static final String DEFAULT_TITLE = "Spoon Execution";
  public static final String DEFAULT_OUTPUT_DIRECTORY = "spoon-output";
  private static final int DEFAULT_ADB_TIMEOUT = 10 * 60; //10 minutes
  private final ExecutorService threadExecutor;

  private final String title;
  private final File androidSdk;
  private final File applicationApk;
  private final File instrumentationApk;
  private final File output;
  private final boolean debug;
  private final boolean noAnimations;
  private final int adbTimeout;
  private final String className;
  private final String methodName;
  private final Set<String> serials;
  private final String classpath;
  private final IRemoteAndroidTestRunner.TestSize testSize;
  private final boolean failIfNoDeviceConnected;
<<<<<<< HEAD
  private final boolean sequential;
=======
  private final List<ITestRunListener> testRunListeners;
>>>>>>> aa301bd7

  private SpoonRunner(String title, File androidSdk, File applicationApk, File instrumentationApk,
      File output, boolean debug, boolean noAnimations, int adbTimeout, Set<String> serials,
      String classpath, String className, String methodName,
      IRemoteAndroidTestRunner.TestSize testSize, boolean failIfNoDeviceConnected,
<<<<<<< HEAD
      boolean sequential) {
=======
      List<ITestRunListener> testRunListeners) {
>>>>>>> aa301bd7
    this.title = title;
    this.androidSdk = androidSdk;
    this.applicationApk = applicationApk;
    this.instrumentationApk = instrumentationApk;
    this.output = output;
    this.debug = debug;
    this.noAnimations = noAnimations;
    this.adbTimeout = adbTimeout;
    this.className = className;
    this.methodName = methodName;
    this.classpath = classpath;
    this.testSize = testSize;
    this.serials = ImmutableSet.copyOf(serials);
    this.failIfNoDeviceConnected = failIfNoDeviceConnected;
<<<<<<< HEAD
    this.sequential = sequential;

    if (sequential) {
      this.threadExecutor = Executors.newSingleThreadExecutor();
    } else {
      this.threadExecutor = Executors.newCachedThreadPool();
    }
=======
    this.testRunListeners = testRunListeners;
>>>>>>> aa301bd7
  }

  /**
   * Install and execute the tests on all specified devices.
   *
   * @return {@code true} if there were no test failures or exceptions thrown.
   */
  public boolean run() {
    checkArgument(applicationApk.exists(), "Could not find application APK.");
    checkArgument(instrumentationApk.exists(), "Could not find instrumentation APK.");

    AndroidDebugBridge adb = SpoonUtils.initAdb(androidSdk);

    try {
      // If we were given an empty serial set, load all available devices.
      Set<String> serials = this.serials;
      if (serials.isEmpty()) {
        serials = SpoonUtils.findAllDevices(adb);
      }
      if (failIfNoDeviceConnected && serials.isEmpty()) {
        throw new RuntimeException("No device(s) found.");
      }

      // Execute all the things...
      SpoonSummary summary = runTests(adb, serials);
      // ...and render to HTML
      new HtmlRenderer(summary, SpoonUtils.GSON, output).render();

      return parseOverallSuccess(summary);
    } finally {
      AndroidDebugBridge.terminate();
    }
  }

  private SpoonSummary runTests(AndroidDebugBridge adb, Set<String> serials) {
    int targetCount = serials.size();
    logInfo("Executing instrumentation suite on %d device(s).", targetCount);

    try {
      FileUtils.deleteDirectory(output);
    } catch (IOException e) {
      throw new RuntimeException("Unable to clean output directory: " + output, e);
    }

    final SpoonInstrumentationInfo testInfo = parseFromFile(instrumentationApk);
    logDebug(debug, "Application: %s from %s", testInfo.getApplicationPackage(),
        applicationApk.getAbsolutePath());
    logDebug(debug, "Instrumentation: %s from %s", testInfo.getInstrumentationPackage(),
        instrumentationApk.getAbsolutePath());

    final SpoonSummary.Builder summary = new SpoonSummary.Builder().setTitle(title).start();

    if (testSize != null) {
      summary.setTestSize(testSize);
    }

    if (targetCount == 1) {
      // Since there is only one device just execute it synchronously in this process.
      String serial = serials.iterator().next();
      String safeSerial = SpoonUtils.sanitizeSerial(serial);
      try {
        logDebug(debug, "[%s] Starting execution.", serial);
        summary.addResult(safeSerial, getTestRunner(serial, testInfo).run(adb));
      } catch (Exception e) {
        logDebug(debug, "[%s] Execution exception!", serial);
        e.printStackTrace(System.out);
        summary.addResult(safeSerial, new DeviceResult.Builder().addException(e).build());
      } finally {
        logDebug(debug, "[%s] Execution done.", serial);
      }
    } else {
      // Spawn a new thread for each device and wait for them all to finish.
      final CountDownLatch done = new CountDownLatch(targetCount);
      final Set<String> remaining = synchronizedSet(new HashSet<String>(serials));
      for (final String serial : serials) {
        final String safeSerial = SpoonUtils.sanitizeSerial(serial);
        Runnable runnable = new Runnable() {
          @Override
          public void run() {
            try {
              summary.addResult(safeSerial, getTestRunner(serial, testInfo).runInNewProcess());
            } catch (Exception e) {
              summary.addResult(safeSerial, new DeviceResult.Builder().addException(e).build());
            } finally {
              done.countDown();
              remaining.remove(serial);
              logDebug(debug, "[%s] Execution done. (%s remaining %s)", serial, done.getCount(),
                  remaining);
            }
          }
        };

        threadExecutor.execute(runnable);
      }

      try {
        done.await();
        threadExecutor.shutdown();
      } catch (InterruptedException e) {
        throw new RuntimeException(e);
      }
    }

    if (!debug) {
      // Clean up anything in the work directory.
      try {
        FileUtils.deleteDirectory(new File(output, SpoonDeviceRunner.TEMP_DIR));
      } catch (IOException ignored) {
      }
    }

    return summary.end().build();
  }

  /** Returns {@code false} if a test failed on any device. */
  static boolean parseOverallSuccess(SpoonSummary summary) {
    for (DeviceResult result : summary.getResults().values()) {
      if (result.getInstallFailed()) {
        return false; // App and/or test installation failed.
      }
      if (!result.getExceptions().isEmpty() && result.getTestResults().isEmpty()) {
        return false; // No tests run and top-level exception present.
      }
      for (DeviceTestResult methodResult : result.getTestResults().values()) {
        if (methodResult.getStatus() != Status.PASS) {
          return false; // Individual test failure.
        }
      }
    }
    return true;
  }

  private SpoonDeviceRunner getTestRunner(String serial, SpoonInstrumentationInfo testInfo) {
    return new SpoonDeviceRunner(androidSdk, applicationApk, instrumentationApk, output, serial,
        debug, noAnimations, adbTimeout, classpath, testInfo, className, methodName, testSize,
        testRunListeners);
  }

  /** Build a test suite for the specified devices and configuration. */
  public static class Builder {
    private String title = DEFAULT_TITLE;
    private File androidSdk;
    private File applicationApk;
    private File instrumentationApk;
    private File output;
    private boolean debug = false;
    private Set<String> serials;
    private String classpath = System.getProperty("java.class.path");
    private String className;
    private String methodName;
    private boolean noAnimations;
    private IRemoteAndroidTestRunner.TestSize testSize;
    private int adbTimeout;
    private boolean failIfNoDeviceConnected;
<<<<<<< HEAD
    private boolean sequential;
=======
    private List<ITestRunListener> testRunListeners = new ArrayList<ITestRunListener>();
>>>>>>> aa301bd7

    /** Identifying title for this execution. */
    public Builder setTitle(String title) {
      checkNotNull(title, "Title cannot be null.");
      this.title = title;
      return this;
    }

    /** Path to the local Android SDK directory. */
    public Builder setAndroidSdk(File androidSdk) {
      checkNotNull(androidSdk, "SDK path not specified.");
      checkArgument(androidSdk.exists(), "SDK path does not exist.");
      this.androidSdk = androidSdk;
      return this;
    }

    /** Path to application APK. */
    public Builder setApplicationApk(File apk) {
      checkNotNull(apk, "APK path not specified.");
      checkArgument(apk.exists(), "APK path does not exist.");
      this.applicationApk = apk;
      return this;
    }

    /** Path to instrumentation APK. */
    public Builder setInstrumentationApk(File apk) {
      checkNotNull(apk, "Instrumentation APK path not specified.");
      checkArgument(apk.exists(), "Instrumentation APK path does not exist.");
      this.instrumentationApk = apk;
      return this;
    }

    /** Path to output directory. */
    public Builder setOutputDirectory(File output) {
      checkNotNull(output, "Output directory not specified.");
      this.output = output;
      return this;
    }

    /** Whether or not debug logging is enabled. */
    public Builder setDebug(boolean debug) {
      this.debug = debug;
      return this;
    }

    /** Whether or not animations are enabled. */
    public Builder setNoAnimations(boolean noAnimations) {
      this.noAnimations = noAnimations;
      return this;
    }

    /** Set ADB timeout. */
    public Builder setAdbTimeout(int value) {
      this.adbTimeout = value;
      return this;
    }

    /** Add a device serial for test execution. */
    public Builder addDevice(String serial) {
      checkNotNull(serial, "Serial cannot be null.");
      checkArgument(serials == null || !serials.isEmpty(), "Already marked as using all devices.");
      if (serials == null) {
        serials = new LinkedHashSet<String>();
      }
      serials.add(serial);
      return this;
    }

    /** Use all currently attached device serials when executed. */
    public Builder useAllAttachedDevices() {
      if (this.serials != null) {
        throw new IllegalStateException("Serial list already contains entries.");
      }
      if (this.androidSdk == null) {
        throw new IllegalStateException("SDK must be set before calling this method.");
      }
      this.serials = Collections.emptySet();
      return this;
    }

    /** Classpath to use for new JVM processes. */
    public Builder setClasspath(String classpath) {
      checkNotNull(classpath, "Classpath cannot be null.");
      this.classpath = classpath;
      return this;
    }

    public Builder setClassName(String className) {
      this.className = className;
      return this;
    }

    public Builder setTestSize(IRemoteAndroidTestRunner.TestSize testSize) {
      this.testSize = testSize;
      return this;
    }

    public Builder setFailIfNoDeviceConnected(boolean failIfNoDeviceConnected) {
      this.failIfNoDeviceConnected = failIfNoDeviceConnected;
      return this;
    }

    public Builder setSequential(boolean sequential) {
      this.sequential = sequential;
      return this;
    }

    public Builder setMethodName(String methodName) {
      this.methodName = methodName;
      return this;
    }

    public Builder addTestRunListener(ITestRunListener testRunListener) {
      checkNotNull(testRunListener, "TestRunListener cannot be null.");
      testRunListeners.add(testRunListener);
      return this;
    }

    public SpoonRunner build() {
      checkNotNull(androidSdk, "SDK is required.");
      checkArgument(androidSdk.exists(), "SDK path does not exist.");
      checkNotNull(applicationApk, "Application APK is required.");
      checkNotNull(instrumentationApk, "Instrumentation APK is required.");
      checkNotNull(output, "Output path is required.");
      checkNotNull(serials, "Device serials are required.");
      if (!Strings.isNullOrEmpty(methodName)) {
        checkArgument(!Strings.isNullOrEmpty(className),
            "Must specify class name if you're specifying a method name.");
      }

      return new SpoonRunner(title, androidSdk, applicationApk, instrumentationApk, output, debug,
          noAnimations, adbTimeout, serials, classpath, className, methodName, testSize,
<<<<<<< HEAD
          failIfNoDeviceConnected, sequential);
=======
          failIfNoDeviceConnected, testRunListeners);
>>>>>>> aa301bd7
    }
  }

  static class CommandLineArgs {
    @Parameter(names = { "--title" }, description = "Execution title")
    public String title = DEFAULT_TITLE;

    @Parameter(names = { "--apk" }, description = "Application APK",
        converter = FileConverter.class, required = true)
    public File apk;

    @Parameter(names = { "--test-apk" }, description = "Test application APK",
        converter = FileConverter.class, required = true)
    public File testApk;

    @Parameter(names = { "--class-name" }, description = "Test class name to run (fully-qualified)")
    public String className;

    @Parameter(names = { "--method-name" },
        description = "Test method name to run (must also use --class-name)")
    public String methodName;

    @Parameter(names = { "--size" }, converter = TestSizeConverter.class,
        description = "Only run methods with corresponding size annotation (small, medium, large)")
    public IRemoteAndroidTestRunner.TestSize size;

    @Parameter(names = { "--output" }, description = "Output path",
        converter = FileConverter.class)
    public File output = cleanFile(SpoonRunner.DEFAULT_OUTPUT_DIRECTORY);

    @Parameter(names = { "--sdk" }, description = "Path to Android SDK")
    public File sdk = cleanFile(System.getenv("ANDROID_HOME"));

    @Parameter(names = { "--fail-on-failure" }, description = "Non-zero exit code on failure")
    public boolean failOnFailure;

    @Parameter(names = { "--fail-if-no-device-connected" },
        description = "Fail if no device is connected")
    public boolean failIfNoDeviceConnected;

    @Parameter(names = { "--sequential" },
        description = "Execute tests sequentially (one device at a time)")
    public boolean sequential;

    @Parameter(names = { "--no-animations" }, description = "Disable animated gif generation")
    public boolean noAnimations;

    @Parameter(names = { "--adb-timeout" },
        description = "Set maximum execution time per test in seconds (10min default)")
    public int adbTimeoutSeconds = DEFAULT_ADB_TIMEOUT;

    @Parameter(names = { "--debug" }, hidden = true)
    public boolean debug;

    @Parameter(names = { "-h", "--help" }, description = "Command help", help = true, hidden = true)
    public boolean help;
  }

  private static File cleanFile(String path) {
    if (path == null) {
      return null;
    }
    return new File(path);
  }

  /* JCommander deems it necessary that this class be public. Lame. */
  public static class FileConverter implements IStringConverter<File> {
    @Override public File convert(String s) {
      return cleanFile(s);
    }
  }

  public static class TestSizeConverter
      implements IStringConverter<IRemoteAndroidTestRunner.TestSize> {
    @Override public IRemoteAndroidTestRunner.TestSize convert(String value) {
      try {
        return IRemoteAndroidTestRunner.TestSize.getTestSize(value);
      } catch (IllegalArgumentException e) {
        throw new ParameterException(e.getMessage());
      }
    }
  }

  public static void main(String... args) {
    CommandLineArgs parsedArgs = new CommandLineArgs();
    JCommander jc = new JCommander(parsedArgs);

    try {
      jc.parse(args);
    } catch (ParameterException e) {
      StringBuilder out = new StringBuilder(e.getLocalizedMessage()).append("\n\n");
      jc.usage(out);
      System.err.println(out.toString());
      System.exit(1);
      return;
    }
    if (parsedArgs.help) {
      jc.usage();
      return;
    }

    SpoonRunner spoonRunner = new SpoonRunner.Builder() //
        .setTitle(parsedArgs.title)
        .setApplicationApk(parsedArgs.apk)
        .setInstrumentationApk(parsedArgs.testApk)
        .setOutputDirectory(parsedArgs.output)
        .setDebug(parsedArgs.debug)
        .setAndroidSdk(parsedArgs.sdk)
        .setNoAnimations(parsedArgs.noAnimations)
        .setTestSize(parsedArgs.size)
        .setAdbTimeout(parsedArgs.adbTimeoutSeconds * 1000)
        .setFailIfNoDeviceConnected(parsedArgs.failIfNoDeviceConnected)
        .setSequential(parsedArgs.sequential)
        .setClassName(parsedArgs.className)
        .setMethodName(parsedArgs.methodName)
        .useAllAttachedDevices()
        .build();

    if (!spoonRunner.run() && parsedArgs.failOnFailure) {
      System.exit(1);
    }
  }
}<|MERGE_RESOLUTION|>--- conflicted
+++ resolved
@@ -52,21 +52,13 @@
   private final String classpath;
   private final IRemoteAndroidTestRunner.TestSize testSize;
   private final boolean failIfNoDeviceConnected;
-<<<<<<< HEAD
-  private final boolean sequential;
-=======
   private final List<ITestRunListener> testRunListeners;
->>>>>>> aa301bd7
 
   private SpoonRunner(String title, File androidSdk, File applicationApk, File instrumentationApk,
       File output, boolean debug, boolean noAnimations, int adbTimeout, Set<String> serials,
       String classpath, String className, String methodName,
       IRemoteAndroidTestRunner.TestSize testSize, boolean failIfNoDeviceConnected,
-<<<<<<< HEAD
-      boolean sequential) {
-=======
-      List<ITestRunListener> testRunListeners) {
->>>>>>> aa301bd7
+      List<ITestRunListener> testRunListeners, boolean sequential) {
     this.title = title;
     this.androidSdk = androidSdk;
     this.applicationApk = applicationApk;
@@ -81,17 +73,14 @@
     this.testSize = testSize;
     this.serials = ImmutableSet.copyOf(serials);
     this.failIfNoDeviceConnected = failIfNoDeviceConnected;
-<<<<<<< HEAD
-    this.sequential = sequential;
+    this.testRunListeners = testRunListeners;
+	this.sequential = sequential;
 
     if (sequential) {
       this.threadExecutor = Executors.newSingleThreadExecutor();
     } else {
       this.threadExecutor = Executors.newCachedThreadPool();
     }
-=======
-    this.testRunListeners = testRunListeners;
->>>>>>> aa301bd7
   }
 
   /**
@@ -168,6 +157,7 @@
       final Set<String> remaining = synchronizedSet(new HashSet<String>(serials));
       for (final String serial : serials) {
         final String safeSerial = SpoonUtils.sanitizeSerial(serial);
+		logDebug(debug, "[%s] Starting execution.", serial);
         Runnable runnable = new Runnable() {
           @Override
           public void run() {
@@ -246,11 +236,8 @@
     private IRemoteAndroidTestRunner.TestSize testSize;
     private int adbTimeout;
     private boolean failIfNoDeviceConnected;
-<<<<<<< HEAD
+    private List<ITestRunListener> testRunListeners = new ArrayList<ITestRunListener>();
     private boolean sequential;
-=======
-    private List<ITestRunListener> testRunListeners = new ArrayList<ITestRunListener>();
->>>>>>> aa301bd7
 
     /** Identifying title for this execution. */
     public Builder setTitle(String title) {
@@ -383,11 +370,7 @@
 
       return new SpoonRunner(title, androidSdk, applicationApk, instrumentationApk, output, debug,
           noAnimations, adbTimeout, serials, classpath, className, methodName, testSize,
-<<<<<<< HEAD
-          failIfNoDeviceConnected, sequential);
-=======
-          failIfNoDeviceConnected, testRunListeners);
->>>>>>> aa301bd7
+          failIfNoDeviceConnected, testRunListeners, sequential);
     }
   }
 
